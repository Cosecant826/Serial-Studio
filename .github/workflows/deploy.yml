--- conflicted
+++ resolved
@@ -43,10 +43,6 @@
 #-------------------------------------------------------------------------------
 
 env:
-<<<<<<< HEAD
-=======
-  INSTALL_QT: "false"                               # Re-install Commercial Qt
->>>>>>> 787ab5dd
   QT_VERSION: "6.9.1"                               # Version of Qt to install
   APP_VERSION: "3.1.7"                              # Application version
   QML_DIR: "../../app/qml"                          # Path to QML sources
